--- conflicted
+++ resolved
@@ -17,9 +17,10 @@
 func (c *clusterApi) Routes() []*Route {
 	return []*Route{
 		&Route{verb: "GET", path: "/cluster/versions", fn: c.versions},
-<<<<<<< HEAD
 		&Route{verb: "GET", path: clusterPath("/enumerate", cluster.APIVersion), fn: c.enumerate},
+		&Route{verb: "GET", path: clusterPath("/gossipstate", cluster.APIVersion), fn: c.gossipState},
 		&Route{verb: "GET", path: clusterPath("/status", cluster.APIVersion), fn: c.status},
+		&Route{verb: "GET", path: clusterPath("/peerstatus", cluster.APIVersion), fn: c.peerStatus},
 		&Route{verb: "GET", path: clusterPath("/inspect/{id}", cluster.APIVersion), fn: c.inspect},
 		&Route{verb: "DELETE", path: clusterPath("", cluster.APIVersion), fn: c.delete},
 		&Route{verb: "DELETE", path: clusterPath("/{id}", cluster.APIVersion), fn: c.delete},
@@ -27,19 +28,6 @@
 		&Route{verb: "PUT", path: clusterPath("/disablegossip", cluster.APIVersion), fn: c.disableGossip},
 		&Route{verb: "PUT", path: clusterPath("/shutdown", cluster.APIVersion), fn: c.shutdown},
 		&Route{verb: "PUT", path: clusterPath("/shutdown/{id}", cluster.APIVersion), fn: c.shutdown},
-=======
-		&Route{verb: "GET", path: clusterPath("/enumerate", config.Version), fn: c.enumerate},
-		&Route{verb: "GET", path: clusterPath("/gossipstate", config.Version), fn: c.gossipState},
-		&Route{verb: "GET", path: clusterPath("/status", config.Version), fn: c.status},
-		&Route{verb: "GET", path: clusterPath("/peerstatus", config.Version), fn: c.peerStatus},
-		&Route{verb: "GET", path: clusterPath("/inspect/{id}", config.Version), fn: c.inspect},
-		&Route{verb: "DELETE", path: clusterPath("", config.Version), fn: c.delete},
-		&Route{verb: "DELETE", path: clusterPath("/{id}", config.Version), fn: c.delete},
-		&Route{verb: "PUT", path: clusterPath("/enablegossip", config.Version), fn: c.enableGossip},
-		&Route{verb: "PUT", path: clusterPath("/disablegossip", config.Version), fn: c.disableGossip},
-		&Route{verb: "PUT", path: clusterPath("/shutdown", config.Version), fn: c.shutdown},
-		&Route{verb: "PUT", path: clusterPath("/shutdown/{id}", config.Version), fn: c.shutdown},
->>>>>>> 82ef61bd
 	}
 }
 func newClusterAPI() restServer {
