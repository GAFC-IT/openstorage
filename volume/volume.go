package volume

import (
	"errors"
	"sync"

	"github.com/libopenstorage/openstorage/api"
)

var (
<<<<<<< HEAD
	ErrExist          = errors.New("Driver already exists")
	ErrDriverNotFound = errors.New("Driver implementation not found")
	ErrEnoEnt         = errors.New("Volume does not exist.")
	ErrEnomem         = errors.New("Out of memory.")
	ErrEinval         = errors.New("Invalid argument")
	ErrVolDetached    = errors.New("Volume is detached")
	ErrVolAttached    = errors.New("Volume is attached")
	ErrVolHasSnaps    = errors.New("Volume has snapshots associated")
	ErrNotSupported   = errors.New("Operation not supported")

	instances         map[string]VolumeDriver
	drivers           map[string]InitFunc
	mutex             sync.Mutex
=======
	instances             map[string]VolumeDriver
	drivers               map[string]InitFunc
	mutex                 sync.Mutex
	ErrExist              = errors.New("Driver already exists")
	ErrDriverNotFound     = errors.New("Driver implementation not found")
	ErrDriverInitializing = errors.New("Driver is initializing")
	ErrEnoEnt             = errors.New("Volume does not exist.")
	ErrEnomem             = errors.New("Out of memory.")
	ErrEinval             = errors.New("Invalid argument")
	ErrVolDetached        = errors.New("Volume is detached")
	ErrVolAttached        = errors.New("Volume is attached")
	ErrVolHasSnaps        = errors.New("Volume has snapshots associated")
	ErrNotSupported       = errors.New("Operation not supported")
>>>>>>> 09249e8a
)

// TODO(pedge): remove
type DriverParams map[string]string

type InitFunc func(params DriverParams) (VolumeDriver, error)
type StatusFunc func() error

// VolumeDriver is the main interface to be implemented by any storage driver.
// Every driver must at minimum implement the ProtoDriver sub interface.
type VolumeDriver interface {
	IODriver
	ProtoDriver
	BlockDriver
	Enumerator
}

// IODriver interfaces applicable to object store interfaces.
type IODriver interface {
	// Read sz bytes from specified volume at specified offset.
	// Return number of bytes read and error.
	Read(
		volumeID string,
		buf []byte,
		sz uint64,
		offset int64,
	) (int64, error)

	// Write sz bytes from specified volume at specified offset.
	// Return number of bytes written and error.
	Write(
		volumeID string,
		buf []byte,
		sz uint64,
		offset int64,
	) (int64, error)

	// Flush writes to stable storage.
	// Return error.
	Flush(volumeID string) error
}

// ProtoDriver must be implemented by all volume drivers.  It specifies the
// most basic functionality, such as creating and deleting volumes.
type ProtoDriver interface {
	// String description of this driver.
	String() string

	// Type of this driver
	Type() api.DriverType

	// Create a new Vol for the specific volume spec.
	// It returns a system generated VolumeID that uniquely identifies the volume
	Create(
		locator *api.VolumeLocator,
		Source *api.Source,
		spec *api.VolumeSpec,
	) (string, error)

	// Delete volume.
	// Errors ErrEnoEnt, ErrVolHasSnaps may be returned.
	Delete(volumeID string) error

	// Mount volume at specified path
	// Errors ErrEnoEnt, ErrVolDetached may be returned.
	Mount(volumeID string, mountPath string) error

	// Unmount volume at specified path
	// Errors ErrEnoEnt, ErrVolDetached may be returned.
	Unmount(volumeID string, mountPath string) error

	// Update not all fields of the spec are supported, ErrNotSupported will be thrown for unsupported
	// updates.
	Set(volumeID string, locator *api.VolumeLocator, spec *api.VolumeSpec) error

	// Snapshot create volume snapshot.
	// Errors ErrEnoEnt may be returned
	Snapshot(volumeID string, readonly bool, locator *api.VolumeLocator) (string, error)

	// Stats for specified volume.
	// Errors ErrEnoEnt may be returned
	Stats(volumeID string) (*api.Stats, error)

	// Alerts on this volume.
	// Errors ErrEnoEnt may be returned
	Alerts(volumeID string) (*api.Alerts, error)

	// Status returns a set of key-value pairs which give low
	// level diagnostic status about this driver.
	Status() [][2]string

	// Shutdown and cleanup.
	Shutdown()
}

// Enumerator provides a set of interfaces to get details on a set of volumes.
type Enumerator interface {
	// Inspect specified volumes.
	// Returns slice of volumes that were found.
	Inspect(volumeIDs []string) ([]*api.Volume, error)

	// Enumerate volumes that map to the volumeLocator. Locator fields may be regexp.
	// If locator fields are left blank, this will return all volumes.
	Enumerate(locator *api.VolumeLocator, labels map[string]string) ([]*api.Volume, error)

	// Enumerate snaps for specified volumes
	SnapEnumerate(volID []string, snapLabels map[string]string) ([]*api.Volume, error)
}

// BlockDriver needs to be implemented by block volume drivers.  Filesystem volume
// drivers can ignore this interface and include the builtin DefaultBlockDriver.
type BlockDriver interface {
	// Attach map device to the host.
	// On success the devicePath specifies location where the device is exported
	// Errors ErrEnoEnt, ErrVolAttached may be returned.
	Attach(volumeID string) (string, error)

	// Detach device from the host.
	// Errors ErrEnoEnt, ErrVolDetached may be returned.
	Detach(volumeID string) error
}

func Shutdown() {
	mutex.Lock()
	defer mutex.Unlock()
	for _, v := range instances {
		v.Shutdown()
	}
}

func Get(name string) (VolumeDriver, error) {
	if v, ok := instances[name]; ok {
		return v, nil
	}
	return nil, ErrDriverNotFound
}

func New(name string, params DriverParams) (VolumeDriver, error) {
	mutex.Lock()
	defer mutex.Unlock()

	if _, ok := instances[name]; ok {
		return nil, ErrExist
	}
	if initFunc, exists := drivers[name]; exists {
		driver, err := initFunc(params)
		if err != nil {
			return nil, err
		}
		instances[name] = driver
		return driver, err
	}
	return nil, ErrNotSupported
}

func Register(name string, initFunc InitFunc) error {
	mutex.Lock()
	defer mutex.Unlock()
	if _, exists := drivers[name]; exists {
		return ErrExist
	}
	drivers[name] = initFunc
	return nil
}

func init() {
	drivers = make(map[string]InitFunc)
	instances = make(map[string]VolumeDriver)
}<|MERGE_RESOLUTION|>--- conflicted
+++ resolved
@@ -8,24 +8,6 @@
 )
 
 var (
-<<<<<<< HEAD
-	ErrExist          = errors.New("Driver already exists")
-	ErrDriverNotFound = errors.New("Driver implementation not found")
-	ErrEnoEnt         = errors.New("Volume does not exist.")
-	ErrEnomem         = errors.New("Out of memory.")
-	ErrEinval         = errors.New("Invalid argument")
-	ErrVolDetached    = errors.New("Volume is detached")
-	ErrVolAttached    = errors.New("Volume is attached")
-	ErrVolHasSnaps    = errors.New("Volume has snapshots associated")
-	ErrNotSupported   = errors.New("Operation not supported")
-
-	instances         map[string]VolumeDriver
-	drivers           map[string]InitFunc
-	mutex             sync.Mutex
-=======
-	instances             map[string]VolumeDriver
-	drivers               map[string]InitFunc
-	mutex                 sync.Mutex
 	ErrExist              = errors.New("Driver already exists")
 	ErrDriverNotFound     = errors.New("Driver implementation not found")
 	ErrDriverInitializing = errors.New("Driver is initializing")
@@ -36,7 +18,9 @@
 	ErrVolAttached        = errors.New("Volume is attached")
 	ErrVolHasSnaps        = errors.New("Volume has snapshots associated")
 	ErrNotSupported       = errors.New("Operation not supported")
->>>>>>> 09249e8a
+	instances             map[string]VolumeDriver
+	drivers               map[string]InitFunc
+	mutex                 sync.Mutex
 )
 
 // TODO(pedge): remove
